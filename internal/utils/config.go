package utils

import (
	"os"

	"github.com/sirupsen/logrus"
	"gopkg.in/yaml.v2"
)

// Config represents the structure of the configuration file.
type Config struct {
	MQTT struct {
		Broker        string `yaml:"broker"`         // MQTT broker address
		ClientID      string `yaml:"client_id"`      // MQTT client ID
		CACertificate string `yaml:"ca_certificate"` // Path to the CA certificate
	} `yaml:"mqtt"`

	Identity struct {
		DeviceFile string `yaml:"device_file"` // Path to the device identity file
	} `yaml:"identity"`

	Services struct {
		Registration struct {
			Topic            string `yaml:"topic"`              // MQTT topic for registration service
			Enabled          bool   `yaml:"enabled"`            // Enable/disable registration service
			DeviceSecretFile string `yaml:"device_secret_file"` // Path to the device secret file
			QOS              int    `yaml:"qos"`                // MQTT QoS level for registration messages
			DeviceIDFile     string `yaml:"deviceid_file"`      // Path to the device ID file (if any)
		} `yaml:"registration"`

		Heartbeat struct {
			Topic    string `yaml:"topic"`    // MQTT topic for heartbeat service
			Enabled  bool   `yaml:"enabled"`  // Enable/disable heartbeat service
			Interval int    `yaml:"interval"` // Interval between heartbeats (in seconds)
			QOS      int    `yaml:"qos"`      // MQTT QoS level for heartbeat messages
		} `yaml:"heartbeat"`

		Metrics struct {
			Topic             string `yaml:"topic"`               // MQTT topic for metrics service
			Enabled           bool   `yaml:"enabled"`             // Enable/disable metrics service
			MetricsConfigFile string `yaml:"metrics_config_file"` // Path to the metrics configuration file
			Interval          int    `yaml:"interval"`            // Interval for sending metrics (in seconds)
			QOS               int    `yaml:"qos"`                 // MQTT QoS level for metrics messages
		} `yaml:"metrics"`

		Command struct {
			Topic            string `yaml:"topic"`              // MQTT topic for command service
			Enabled          bool   `yaml:"enabled"`            // Enable/disable command service
			OutputSizeLimit  int    `yaml:"output_size_limit"`  // Maximum size of command output in bytes
			MaxExecutionTime int    `yaml:"max_execution_time"` // Maximum execution time for commands (in seconds)
			QOS              int    `yaml:"qos"`                // MQTT QoS level for command service messages
		} `yaml:"command_service"`

<<<<<<< HEAD
		SSH struct {
			Topic          string `yaml:"topic"`            // MQTT topic for SSH service
			Enabled        bool   `yaml:"enabled"`          // Enable/disable SSH service
			BackendHost    string `yaml:"backend_host"`     // Host address for the SSH backend service
			BackendPort    int    `yaml:"backend_port"`     // Host port for the SSH backend service
			SSHUser        string `yaml:"ssh_user"`         // SSH username for connecting to the backend
			PrivateKeyPath string `yaml:"private_key_path"` // Path to the device's private key
			QOS            int    `yaml:"qos"`              // MQTT QoS level for ssh service messages
		} `yaml:"ssh"`
=======
		Location struct {
			Topic             string `yaml:"topic"`           // MQTT topic for location service
			Enabled           bool   `yaml:"enabled"`         // Enable/disable location service
			Interval          int    `yaml:"interval"`        // Interval between geo-location messages (in seconds)
			QOS               int    `yaml:"qos"`             // MQTT QoS level for location messages
			SensorBased       bool   `yaml:"sensor_based"`    // Use sensor or geo-location api
			MapsAPIKey        string `yaml:"maps_api_key"`    // Google maps API Key
			GPSDeviceBaudRate int    `yaml:"gps_baud_rate"`   // The Baud rate for GPS sensor
			GPSDevicePort     string `yaml:"gps_device_port"` // UNIX Port where the GPS sensor is mounted
		} `yaml:"location_service"`
>>>>>>> c75c1436
	} `yaml:"services"`
}

// LoadConfig loads the YAML configuration from the specified file.
// It returns a pointer to the Config struct and an error if loading fails.
func LoadConfig(filename string, logger *logrus.Logger) (*Config, error) {
	logger.Infof("Loading configuration from file: %s", filename)

	file, err := os.Open(filename)
	if err != nil {
		logger.Errorf("Failed to open config file: %v", err)
		return nil, err
	}
	defer file.Close()

	// Decode the YAML file into the Config struct
	var config Config
	decoder := yaml.NewDecoder(file)
	err = decoder.Decode(&config)
	if err != nil {
		logger.Errorf("Failed to decode config file: %v", err)
		return nil, err
	}

	logger.Infof("Configuration loaded successfully from %s", filename)
	return &config, nil
}<|MERGE_RESOLUTION|>--- conflicted
+++ resolved
@@ -51,7 +51,6 @@
 			QOS              int    `yaml:"qos"`                // MQTT QoS level for command service messages
 		} `yaml:"command_service"`
 
-<<<<<<< HEAD
 		SSH struct {
 			Topic          string `yaml:"topic"`            // MQTT topic for SSH service
 			Enabled        bool   `yaml:"enabled"`          // Enable/disable SSH service
@@ -61,7 +60,7 @@
 			PrivateKeyPath string `yaml:"private_key_path"` // Path to the device's private key
 			QOS            int    `yaml:"qos"`              // MQTT QoS level for ssh service messages
 		} `yaml:"ssh"`
-=======
+
 		Location struct {
 			Topic             string `yaml:"topic"`           // MQTT topic for location service
 			Enabled           bool   `yaml:"enabled"`         // Enable/disable location service
@@ -72,7 +71,6 @@
 			GPSDeviceBaudRate int    `yaml:"gps_baud_rate"`   // The Baud rate for GPS sensor
 			GPSDevicePort     string `yaml:"gps_device_port"` // UNIX Port where the GPS sensor is mounted
 		} `yaml:"location_service"`
->>>>>>> c75c1436
 	} `yaml:"services"`
 }
 
